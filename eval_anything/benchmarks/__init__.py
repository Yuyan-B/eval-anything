--- conflicted
+++ resolved
@@ -11,20 +11,16 @@
     "benchmarks.text_to_text.MMLUPRO.eval",
     "benchmarks.text_to_text.CEval.eval",
     "benchmarks.text_to_text.DoAnythingNow.eval",
-<<<<<<< HEAD
     "benchmarks.text_to_text.DoNotAnswer.eval",
     "benchmarks.text_to_text.HarmBench.eval",
     "benchmarks.text_to_text.RedEval.eval",
     "benchmarks.text_to_text.HExPHI.eval",
     "benchmarks.text_to_text.LatentJailbreak.eval",
-=======
     "benchmarks.text_to_text.gptfuzzer.eval",
     "benchmarks.text_to_text.llm_jailbreak_study.eval",
     "benchmarks.text_to_text.jbb_behaviors.eval",
     "benchmarks.text_to_text.salad_bench.eval",
     "benchmarks.text_to_text.air_bench_2024.eval",
-
->>>>>>> 07bb51d6
     "benchmarks.text_image_to_text.mmmu.eval",
     "benchmarks.text_image_to_text.mathvision.eval",
     "benchmarks.text_audio_to_text.mmau.eval",
