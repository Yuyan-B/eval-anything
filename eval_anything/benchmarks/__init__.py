--- conflicted
+++ resolved
@@ -51,14 +51,11 @@
     'benchmarks.text_to_text.jbb_behaviors.eval',
     'benchmarks.text_to_text.salad_bench.eval',
     'benchmarks.text_to_text.air_bench_2024.eval',
-<<<<<<< HEAD
     'benchmarks.text_to_text.DeceptionBench.eval',
-=======
     'benchmarks.text_to_text.Flames.eval',
     'benchmarks.text_to_text.XSafety.eval',
     'benchmarks.text_to_text.jade_db.eval',
     'benchmarks.text_to_text.MoralBench.eval',
->>>>>>> 72762a77
     # 共同模块
     'benchmarks.text_image_to_text.mmmu.eval',
     'benchmarks.text_image_to_text.mathvision.eval',
