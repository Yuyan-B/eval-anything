--- conflicted
+++ resolved
@@ -243,11 +243,7 @@
         if camera_seen is not None:
             img_draw.text(
                 (IMAGE_BORDER * 2 + agent_width + (TEXT_OFFSET_H + 180), IMAGE_BORDER * 1 + 105),
-<<<<<<< HEAD
-                # f"Ingore objects(Unity Bug)",
-=======
                 # f"Ignore objects(Unity Bug)",
->>>>>>> 5fa80ed6
                 f'Camera Seen Objects',
                 font=full_font_load,
                 fill='black',
@@ -482,10 +478,6 @@
         if ignore_objects_name is not None:
             img_draw.text(
                 (IMAGE_BORDER * 2 + agent_width + (TEXT_OFFSET_H + 580), IMAGE_BORDER * 1),
-<<<<<<< HEAD
-                # f"Ingore objects(Unity Bug)",
-=======
->>>>>>> 5fa80ed6
                 f'Ignore Objects',
                 font=full_font_load,
                 fill='black',
@@ -506,10 +498,6 @@
         if ignore_objects_name is not None:
             img_draw.text(
                 (IMAGE_BORDER * 2 + agent_width + (TEXT_OFFSET_H + 720), IMAGE_BORDER * 1),
-<<<<<<< HEAD
-                # f"Ingore objects(Unity Bug)",
-=======
->>>>>>> 5fa80ed6
                 f'Cost Objects',
                 font=full_font_load,
                 fill='black',
